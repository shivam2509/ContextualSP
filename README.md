--- conflicted
+++ resolved
@@ -1,341 +1,316 @@
-# Contextual Semantic Parsing <img src="https://pytorch.org/assets/images/logo-dark.svg" height = "25" align=center />
-
-
-The official pytorch implementation of our paper [How Far are We from Effective Context Modeling ? An Exploratory Study on Semantic Parsing in Context](https://arxiv.org/pdf/2002.00652.pdf). This code contains multiple context modeling techniques on modeling context in semantic parsing. It provides `readable`, `fast` and `strong` baselines for the community.
-
-
-## News
-
-We have supported the non-interaction based training (for BERT-based model) and multi-gpu training! 
-
-
-## Content
-
-- [Task Introduction](#task)
-- [Model Framework](#model)
-- [Install Dependencies](#requirement)
-- [Prepare Dataset](#data)
-- [Train Model](#train)
-- [Predict Model](#predict)
-- [Demo on Web](#demo)
-- [Pretrained Weights](#experiment)
-- [Fine-grained Analysis](#analysis)
-- [Question](#question)
-- [Cite Our Paper](#cite)
-- [Frequent Asked Questions](#faq)
-
-## Task
-
-<img src="misc/task.png" height=150>
-
-Semantic parsing, which translates a natural language sentence into its corresponding executable logic form (e.g. Structured Query Language, SQL), relieves users from the burden of learning techniques behind the logic form. The majority of previous studies on semantic parsing assume that queries are context-independent and analyze them in isolation. However, in reality, users prefer to interact with systems in a dialogue, where users are allowed to ask context-dependent incomplete questions. That arises the task of **Semantic Parsing in Context**, which is quite challenging as there are complex contextual phenomena. 
-
-## Model
-
-<img src="misc/semantic_framework.png" height=400>
-
-Our backbone is the Sequence to Sequence model with a Grammar-Based Decoder, especially using the IRNet grammar (SemQL).
-
-
-## Requirement
-
-### Python Environment
-
-First of all, you should setup a python environment. This code base has been tested under python 3.x, and we officially support python 3.7.
-
-After installing python 3.7, we strongly recommend you to use `virtualenv` (a tool to create isolated Python environments) to manage the python environment. You could use following commands to create a environment.
-
-```bash
-python -m pip install virtualenv
-virtualenv venv
-```
-
-### Activate Virtual Environment
-Then you should activate the environment to install the dependencies. You could achieve it via using the command as below. (Please change $ENV_FOLDER to your own virtualenv folder path, e.g. venv)
-
-```bash
-$ENV_FOLDER\Scripts\activate.bat (Windows)
-source $ENV_FOLDER/bin/activate (Linux)
-```
-
-### Install Libraries
-
-The most important requirements of our code base are as following:
-- pytorch >= 1.2.0 (not tested on other versions, but 1.0.0 may work though)
-- allennlp == 0.9.0
-
-Then you should install following packages: 
-- dill
-- ordered_set
-- edit_distance
-
-You should install them at first.
-
-<<<<<<< HEAD
-### SQL-based evaluation
-=======
-### Inject a SQL evaluator
-
-Now our code saves the best model checkpoint based on SQL based comparsion, which is the performance indicator on the Spider, SParC and CoSQL benchmarks. Here we adopt the evaluation script which is suited for python3 from [EditSQL](https://github.com/ryanzhumich/editsql). 
-
-Concretely, you should download `evaluation_sqa.py` and `process_sql.py` from [https://github.com/ryanzhumich/editsql/tree/master/eval_scripts](https://github.com/ryanzhumich/editsql/tree/master/eval_scripts). And then place them under the `script/eval` folder as:
-
-```
-|- scripts
-    |- eval
-        |- evaluation_sqa.py (downloaded from EditSQL)
-        |- process_sql.py (downloaded from EditSQL)
-    |- sparc_evaluate.py (released within this repo)
-```
-
-Then, fix the import issue in `evaluation_sqa.py` by converting 
-```python
-from process_sql import tokenize, get_schema, get_tables_with_alias, Schema, get_sql
-```
-to 
-```python
-from .process_sql import tokenize, get_schema, get_tables_with_alias, Schema, get_sql
-```
->>>>>>> 42228a35
-
-Now our code saves the best model checkpoint based on SQL based comparison, which is the performance indicator on the Spider, SParC and CoSQL benchmarks. Here we adopt the evaluation script which is suited for python3 from [EditSQL](https://github.com/ryanzhumich/editsql). 
-
-## Data
-
-### Prepare Dataset
-
-You could download the two datasets [SParC](https://yale-lily.github.io/sparc) and [CoSQL](https://yale-lily.github.io/cosql). And then rename the dataset top folder as `dataset_sparc` and `dataset_cosql` respectively. An example structure for dataset `SParC` is as following:
-
-```
-|- dataset_sparc
-    |- database
-        |- academic
-        |- activity_1
-        |- ...
-    |- train.json
-    |- dev.json
-    |- tables.json
-|- models
-|- predictor
-|- ...
-```
-
-### Prepare Glove
-
-If you want to train models without BERT, please download [Glove Twitter](http://nlp.stanford.edu/data/glove.twitter.27B.zip). Unzip and rename the folder into `glove`.
-
-## Train
-
-![task](misc/settings.png)
-
-We use the command `allennlp` to train our models, and all the hyper-parameters for different settings are stored in configs listed under `train_configs` and `train_configs_bert`. The config and model architectures in our paper are as following:
-
-| Config | Model in Paper | 
-| :--- | :---: 
-| concat.none.jsonnet | Concat History |
-| turn.none.jsonnet | Turn-level Encoder| 
-| none.attn.jsonnet | SQL Attention|  
-| none.gate.jsonnet | Gate Mechanism | 
-| none.token.jsonnet | Action Copy |
-| none.tree.jsonnet | Tree Copy |
-| concat.attn.jsonnet | Concat + Attention |
-| concat.token.jsonnet | Concat + Token Copy |
-| concat.tree.jsonnet | Concat + Tree Copy |
-| turn.attn.jsonnet | Turn + SQL Attention| 
-| turn.token.jsonnet | Turn + Action Copy|
-| turn.tree.jsonnet | Turn + Tree Copy|
-| turn.token.attn.jsonnet | Turn + Action Copy + SQL Attention|
-
-For example, you could run `Concat History` on `SParC` using the following script (*We also provide [`windows`](https://github.com/microsoft/ContextualSP/tree/master/bash_files/windows) and [`linux`](https://github.com/microsoft/ContextualSP/tree/master/bash_files/linux) batch script in the folder [`batch_files`](https://github.com/microsoft/ContextualSP/tree/master/bash_files) for your convenience. Please run them under the root directory `./`.*):
-
-- Under linux:
-```bash
-export seed=1
-export config_file=train_configs/concat.none.jsonnet
-export model_file=checkpoints_sparc/sparc_concat_model
-export tables_file=dataset_sparc/tables.json
-export database_path=dataset_sparc/database
-export dataset_path=dataset_sparc
-export train_data_path=dataset_sparc/train.json
-export validation_data_path=dataset_sparc/dev.json
-export pretrained_file=glove/glove.twitter.27B.100d.txt
-allennlp train -s ${model_file} ${config_file} \
---include-package dataset_reader.sparc_reader \
---include-package models.sparc_parser \
--o "{\"model.serialization_dir\":\"${model_file}\",\"random_seed\":\"${seed}\",\"numpy_seed\":\"${seed}\",\"pytorch_seed\":\"${seed}\",\"dataset_reader.tables_file\":\"${tables_file}\",\"dataset_reader.database_path\":\"${database_path}\",\"train_data_path\":\"${train_data_path}\",\"validation_data_path\":\"${validation_data_path}\",\"model.text_embedder.tokens.pretrained_file\":\"${pretrained_file}\",\"model.dataset_path\":\"${dataset_path}\"}"
-```
-- Under Windows (`"""` is to escape the double quotation mark, equalivant to `"`):
-```cmd
-set seed=1
-set config_file=train_configs/concat.none.jsonnet
-set model_file=checkpoints_sparc/sparc_concat_model
-set tables_file=dataset_sparc/tables.json
-set database_path=dataset_sparc/database
-set dataset_path=dataset_sparc
-set train_data_path=dataset_sparc/train.json
-set validation_data_path=dataset_sparc/dev.json
-set pretrained_file=glove/glove.twitter.27B.100d.txt
-allennlp train -s %model_file% %config_file% ^
---include-package dataset_reader.sparc_reader ^
---include-package models.sparc_parser ^
--o {"""model.serialization_dir""":"""%model_file%""","""random_seed""":"""%seed%""","""numpy_seed""":"""%seed%""","""pytorch_seed""":"""%seed%""","""dataset_reader.tables_file""":"""%tables_file%""","""dataset_reader.database_path""":"""%database_path%""","""train_data_path""":"""%train_data_path%""","""validation_data_path""":"""%validation_data_path%""","""model.text_embedder.tokens.pretrained_file""":"""%pretrained_file%""","""model.dataset_path""":"""%dataset_path%"""}
-```
-
-## Predict
-
-You could predict SQLs using trained model checkpoint file (e.g. `checkpoints_sparc/sparc_concat_model/model.tar.gz`) using the following command:
-
-- Under Linux
-```bash
-export model_file=checkpoints_sparc/sparc_concat_model
-export validation_file=dataset_sparc/dev.json
-export validation_out_file=dataset_sparc/dev.jsonl
-export prediction_out_file=predict.jsonl
-python postprocess.py --valid_file ${validation_file} --valid_out_file ${validation_out_file}
-allennlp predict \
---include-package dataset_reader.sparc_reader \
---include-package models.sparc_parser \
---include-package predictor.sparc_predictor \
---predictor sparc \
---dataset-reader-choice validation \
---batch-size 1 \
---cuda-device 0 \
---output-file ${model_file}/${prediction_out_file} \
-${model_file}/model.tar.gz ${validation_out_file}
-```
-- Under Windows
-```cmd
-set model_file=checkpoints_sparc/sparc_concat_model
-set validation_file=dataset_sparc/dev.json
-set validation_out_file=dataset_sparc/dev.jsonl
-set prediction_out_file=predict.jsonl
-python postprocess.py --valid_file %validation_file% --valid_out_file %validation_out_file%
-allennlp predict ^
---include-package dataset_reader.sparc_reader ^
---include-package models.sparc_parser ^
---include-package predictor.sparc_predictor ^
---predictor sparc ^
---dataset-reader-choice validation ^
---batch-size 1 ^
---cuda-device 0 ^
---output-file %model_file%/%prediction_out_file% ^
-%model_file%/model.tar.gz %validation_out_file
-```
-
-## Demo
-
-You could also host a demo page using the following command using a well-trained archived model (e.g. `checkpoints_sparc/sparc_concat_model/model.tar.gz`):
-
-- Under Linux
-```bash
-export model_file=checkpoints_sparc/sparc_concat_model
-python -m allennlp.service.server_simple \
-    --archive-path ${model_file}/model.tar.gz \
-    --predictor sparc \
-    --include-package predictor.sparc_predictor \
-    --include-package dataset_reader.sparc_reader \
-    --include-package models.sparc_parser \
-    --title "Contextual Semantic Parsing Demo" \
-    --field-name question \
-    --field-name database_id
-```
-- Under Windows
-```cmd
-set model_file=checkpoints_sparc/sparc_concat_model
-python -m allennlp.service.server_simple ^
-    --archive-path %model_file%/model.tar.gz ^
-    --predictor sparc ^
-    --include-package predictor.sparc_predictor ^
-    --include-package dataset_reader.sparc_reader ^
-    --include-package models.sparc_parser ^
-    --title "Contextual Semantic Parsing Demo" ^
-    --field-name question ^
-    --field-name database_id
-```
-
-Once running, you could open the demo page in [http://localhost:8000](http://localhost:8000). The question field accepts an interaction of questions separated by `;`. See the demo page below (only accepts database_id appeared in `tables.json`):
-
-![demo](misc/demo.png)
-
-## Experiment
-
-| Dataset | BERT | Config | Best | Avg | Pretrained_Weights |
-| :---: | :---: |:--- | :---: | :---: | :---: |
-| SParC | No | concat.none.jsonnet | 41.8 | 40.0 | [model.tar.gz](https://github.com/microsoft/ContextualSP/releases/download/sparc.concat/model.tar.gz)|
-| SParC | No | turn.none.jsonnet | 43.6 | 42.4 | [model.tar.gz](https://github.com/microsoft/ContextualSP/releases/download/sparc.turn/model.tar.gz)|
-| SParC | No | none.token.jsonnet | 38.9 | 38.4 | [model.tar.gz](https://github.com/microsoft/ContextualSP/releases/download/sparc.token/model.tar.gz)|
-| SParC | Yes | concat.none.jsonnet | 52.6 | 51.0 |  [model.tar.gz](https://github.com/microsoft/ContextualSP/releases/download/sparc.bert.concat/model.tar.gz)|
-| SParC | Yes | turn.none.jsonnet | 47.0 | 43.0 |  [model.tar.gz](https://github.com/microsoft/ContextualSP/releases/download/sparc.bert.turn/model.tar.gz)|
-| SParC | Yes | none.token.jsonnet | 46.1 | 45.4 |  [model.tar.gz](https://github.com/microsoft/ContextualSP/releases/download/sparc.bert.token/model.tar.gz)|
-| CoSQL | No | concat.none.jsonnet | 33.5 | 32.4 | [model.tar.gz](https://github.com/microsoft/ContextualSP/releases/download/cosql.concat/model.tar.gz)|
-| CoSQL | No | turn.none.jsonnet | 31.9 | 31.3 | [model.tar.gz](https://github.com/microsoft/ContextualSP/releases/download/cosql.turn/model.tar.gz)|
-| CoSQL | No | none.token.jsonnet | 32.8 | 31.9 | [model.tar.gz](https://github.com/microsoft/ContextualSP/releases/download/cosql.token/model.tar.gz)|
-| CoSQL | Yes | concat.none.jsonnet | 41.0 | 40.4 | [model.tar.gz](https://github.com/microsoft/ContextualSP/releases/download/cosql.bert.concat/model.tar.gz)|
-| CoSQL | Yes | turn.none.jsonnet | 39.2 | 38.9 |  [model.tar.gz](https://github.com/microsoft/ContextualSP/releases/download/cosql.bert.turn/model.tar.gz)|
-| CoSQL | Yes | none.token.jsonnet | 42.1 | 41.6 |  [model.tar.gz](https://github.com/microsoft/ContextualSP/releases/download/cosql.bert.token/model.tar.gz)|
-
-## Analysis
-
-We also provide the fine-grained analysis results [here](https://github.com/microsoft/ContextualSP/blob/master/misc/dev_annotaed.tsv) annotated on the SParC validation set. You could either use it in your research work or debug your model in a fine-grained level.
-
-## Question
-
-If you have any question or find any bug, please go ahead and [open an issue](https://github.com/microsoft/ContextualSP/issues). Issues are an acceptable discussion forum as well.
-
-If you want to concat the author, please email: qian DOT liu AT buaa.edu.cn 
-
-## Cite
-
-If you find our code useful, please consider citing our paper:
-
-```
-@inproceedings{qian2020how,
-  title={How Far are We from Effective Context Modeling? An Exploratory Study on Semantic Parsing in Context twitter},
-  author={Qian, Liu and Bei, Chen and Jiaqi, Guo and Jian-Guang, Lou and Bin, Zhou and Dongmei, Zhang},
-  booktitle={IJCAI},
-  year={2020}
-}
-```
-
-
-## Acknowledgement
-
-We will thank the following repos which are very helpful to us.
-
-- [allennlp](https://github.com/allenai/allennlp)
-- [IRNet](https://github.com/microsoft/IRNet)
-- [spider-schema-gnn](https://github.com/benbogin/spider-schema-gnn)
-- [sparc](https://github.com/taoyds/sparc)
-- [editsql](https://github.com/ryanzhumich/editsql)
-
-## Contributing
-
-This project welcomes contributions and suggestions.  Most contributions require you to agree to a
-Contributor License Agreement (CLA) declaring that you have the right to, and actually do, grant us
-the rights to use your contribution. For details, visit https://cla.opensource.microsoft.com.
-
-When you submit a pull request, a CLA bot will automatically determine whether you need to provide
-a CLA and decorate the PR appropriately (e.g., status check, comment). Simply follow the instructions
-provided by the bot. You will only need to do this once across all repos using our CLA.
-
-This project has adopted the [Microsoft Open Source Code of Conduct](https://opensource.microsoft.com/codeofconduct/).
-For more information see the [Code of Conduct FAQ](https://opensource.microsoft.com/codeofconduct/faq/) or
-contact [opencode@microsoft.com](mailto:opencode@microsoft.com) with any additional questions or comments.
-
-## FAQ
-
-**1. allennlp.common.checks.ConfigurationError: 'Serialization directory (checkpoints_sparc/sparc_concat_none_model) already exists and is not empty. Specify --recover to recover training from existing output.'**
-
-*Ans*: It means that there is already a checkpoint model named `checkpoints_sparc/sparc_concat_none_model`. Please add `--recover` option after the train commnd (if you want to resume the model to continue training) or delete the checkpoint model.
-
-**2. FileNotFoundError: [Errno 2] No such file or directory: 'dataset_sparc/train.json'**
-
-*Ans*: Please firstly download datasets and rename them as `dataset_sparc` and `dataset_cosql` following the above instructions.
-
-**3. The GPU Memory is not enough for running experiments under BERT**
-
-*Ans*: The training of this repo is based on batching `interactions` rather than `single sentences`. It means that, even when `batch_size` is set as `1`, one batch contains ~5 NL-SQL pairs (one interaction/dialogue). Therefore, the minimal memory requirement is nearly `17GB` in all settings under BERT.
-
-Considering this, we provide a memory friendly config file `concat.none.mem.jsonnet`. In such a config, data batching is based on natural language sentences rather than interactions. It only needs at least nearly `2GB` when using `batch_size` as `1`.
-
-To reduce memory consumed, you could also consider decreasing `maximum_history_len` hyper-parameter in #L 57 in sparc_reader.py (the default value is `5`). In practise, it also works well under `3` or `4`.
+# Contextual Semantic Parsing <img src="https://pytorch.org/assets/images/logo-dark.svg" height = "25" align=center />
+
+
+The official pytorch implementation of our paper [How Far are We from Effective Context Modeling ? An Exploratory Study on Semantic Parsing in Context](https://arxiv.org/pdf/2002.00652.pdf). This code contains multiple context modeling techniques on modeling context in semantic parsing. It provides `readable`, `fast` and `strong` baselines for the community.
+
+
+## News
+
+We have supported the non-interaction based training (for BERT-based model) and multi-gpu training! 
+
+
+## Content
+
+- [Task Introduction](#task)
+- [Model Framework](#model)
+- [Install Dependencies](#requirement)
+- [Prepare Dataset](#data)
+- [Train Model](#train)
+- [Predict Model](#predict)
+- [Demo on Web](#demo)
+- [Pretrained Weights](#experiment)
+- [Fine-grained Analysis](#analysis)
+- [Question](#question)
+- [Cite Our Paper](#cite)
+- [Frequent Asked Questions](#faq)
+
+## Task
+
+<img src="misc/task.png" height=150>
+
+Semantic parsing, which translates a natural language sentence into its corresponding executable logic form (e.g. Structured Query Language, SQL), relieves users from the burden of learning techniques behind the logic form. The majority of previous studies on semantic parsing assume that queries are context-independent and analyze them in isolation. However, in reality, users prefer to interact with systems in a dialogue, where users are allowed to ask context-dependent incomplete questions. That arises the task of **Semantic Parsing in Context**, which is quite challenging as there are complex contextual phenomena. 
+
+## Model
+
+<img src="misc/semantic_framework.png" height=400>
+
+Our backbone is the Sequence to Sequence model with a Grammar-Based Decoder, especially using the IRNet grammar (SemQL).
+
+
+## Requirement
+
+### Python Environment
+
+First of all, you should setup a python environment. This code base has been tested under python 3.x, and we officially support python 3.7.
+
+After installing python 3.7, we strongly recommend you to use `virtualenv` (a tool to create isolated Python environments) to manage the python environment. You could use following commands to create a environment.
+
+```bash
+python -m pip install virtualenv
+virtualenv venv
+```
+
+### Activate Virtual Environment
+Then you should activate the environment to install the dependencies. You could achieve it via using the command as below. (Please change $ENV_FOLDER to your own virtualenv folder path, e.g. venv)
+
+```bash
+$ENV_FOLDER\Scripts\activate.bat (Windows)
+source $ENV_FOLDER/bin/activate (Linux)
+```
+
+### Install Libraries
+
+The most important requirements of our code base are as following:
+- pytorch >= 1.2.0 (not tested on other versions, but 1.0.0 may work though)
+- allennlp == 0.9.0
+
+Then you should install following packages: 
+- dill
+- ordered_set
+- edit_distance
+
+You should install them at first.
+
+### SQL-based evaluation
+
+Now our code saves the best model checkpoint based on SQL based comparison, which is the performance indicator on the Spider, SParC and CoSQL benchmarks. Here we adopt the evaluation script which is suited for python3 from [EditSQL](https://github.com/ryanzhumich/editsql). 
+
+## Data
+
+### Prepare Dataset
+
+You could download the two datasets [SParC](https://yale-lily.github.io/sparc) and [CoSQL](https://yale-lily.github.io/cosql). And then rename the dataset top folder as `dataset_sparc` and `dataset_cosql` respectively. An example structure for dataset `SParC` is as following:
+
+```
+|- dataset_sparc
+    |- database
+        |- academic
+        |- activity_1
+        |- ...
+    |- train.json
+    |- dev.json
+    |- tables.json
+|- models
+|- predictor
+|- ...
+```
+
+### Prepare Glove
+
+If you want to train models without BERT, please download [Glove Twitter](http://nlp.stanford.edu/data/glove.twitter.27B.zip). Unzip and rename the folder into `glove`.
+
+## Train
+
+![task](misc/settings.png)
+
+We use the command `allennlp` to train our models, and all the hyper-parameters for different settings are stored in configs listed under `train_configs` and `train_configs_bert`. The config and model architectures in our paper are as following:
+
+| Config | Model in Paper | 
+| :--- | :---: 
+| concat.none.jsonnet | Concat History |
+| turn.none.jsonnet | Turn-level Encoder| 
+| none.attn.jsonnet | SQL Attention|  
+| none.gate.jsonnet | Gate Mechanism | 
+| none.token.jsonnet | Action Copy |
+| none.tree.jsonnet | Tree Copy |
+| concat.attn.jsonnet | Concat + Attention |
+| concat.token.jsonnet | Concat + Token Copy |
+| concat.tree.jsonnet | Concat + Tree Copy |
+| turn.attn.jsonnet | Turn + SQL Attention| 
+| turn.token.jsonnet | Turn + Action Copy|
+| turn.tree.jsonnet | Turn + Tree Copy|
+| turn.token.attn.jsonnet | Turn + Action Copy + SQL Attention|
+
+For example, you could run `Concat History` on `SParC` using the following script (*We also provide [`windows`](https://github.com/microsoft/ContextualSP/tree/master/bash_files/windows) and [`linux`](https://github.com/microsoft/ContextualSP/tree/master/bash_files/linux) batch script in the folder [`batch_files`](https://github.com/microsoft/ContextualSP/tree/master/bash_files) for your convenience. Please run them under the root directory `./`.*):
+
+- Under linux:
+```bash
+export seed=1
+export config_file=train_configs/concat.none.jsonnet
+export model_file=checkpoints_sparc/sparc_concat_model
+export tables_file=dataset_sparc/tables.json
+export database_path=dataset_sparc/database
+export dataset_path=dataset_sparc
+export train_data_path=dataset_sparc/train.json
+export validation_data_path=dataset_sparc/dev.json
+export pretrained_file=glove/glove.twitter.27B.100d.txt
+allennlp train -s ${model_file} ${config_file} \
+--include-package dataset_reader.sparc_reader \
+--include-package models.sparc_parser \
+-o "{\"model.serialization_dir\":\"${model_file}\",\"random_seed\":\"${seed}\",\"numpy_seed\":\"${seed}\",\"pytorch_seed\":\"${seed}\",\"dataset_reader.tables_file\":\"${tables_file}\",\"dataset_reader.database_path\":\"${database_path}\",\"train_data_path\":\"${train_data_path}\",\"validation_data_path\":\"${validation_data_path}\",\"model.text_embedder.tokens.pretrained_file\":\"${pretrained_file}\",\"model.dataset_path\":\"${dataset_path}\"}"
+```
+- Under Windows (`"""` is to escape the double quotation mark, equalivant to `"`):
+```cmd
+set seed=1
+set config_file=train_configs/concat.none.jsonnet
+set model_file=checkpoints_sparc/sparc_concat_model
+set tables_file=dataset_sparc/tables.json
+set database_path=dataset_sparc/database
+set dataset_path=dataset_sparc
+set train_data_path=dataset_sparc/train.json
+set validation_data_path=dataset_sparc/dev.json
+set pretrained_file=glove/glove.twitter.27B.100d.txt
+allennlp train -s %model_file% %config_file% ^
+--include-package dataset_reader.sparc_reader ^
+--include-package models.sparc_parser ^
+-o {"""model.serialization_dir""":"""%model_file%""","""random_seed""":"""%seed%""","""numpy_seed""":"""%seed%""","""pytorch_seed""":"""%seed%""","""dataset_reader.tables_file""":"""%tables_file%""","""dataset_reader.database_path""":"""%database_path%""","""train_data_path""":"""%train_data_path%""","""validation_data_path""":"""%validation_data_path%""","""model.text_embedder.tokens.pretrained_file""":"""%pretrained_file%""","""model.dataset_path""":"""%dataset_path%"""}
+```
+
+## Predict
+
+You could predict SQLs using trained model checkpoint file (e.g. `checkpoints_sparc/sparc_concat_model/model.tar.gz`) using the following command:
+
+- Under Linux
+```bash
+export model_file=checkpoints_sparc/sparc_concat_model
+export validation_file=dataset_sparc/dev.json
+export validation_out_file=dataset_sparc/dev.jsonl
+export prediction_out_file=predict.jsonl
+python postprocess.py --valid_file ${validation_file} --valid_out_file ${validation_out_file}
+allennlp predict \
+--include-package dataset_reader.sparc_reader \
+--include-package models.sparc_parser \
+--include-package predictor.sparc_predictor \
+--predictor sparc \
+--dataset-reader-choice validation \
+--batch-size 1 \
+--cuda-device 0 \
+--output-file ${model_file}/${prediction_out_file} \
+${model_file}/model.tar.gz ${validation_out_file}
+```
+- Under Windows
+```cmd
+set model_file=checkpoints_sparc/sparc_concat_model
+set validation_file=dataset_sparc/dev.json
+set validation_out_file=dataset_sparc/dev.jsonl
+set prediction_out_file=predict.jsonl
+python postprocess.py --valid_file %validation_file% --valid_out_file %validation_out_file%
+allennlp predict ^
+--include-package dataset_reader.sparc_reader ^
+--include-package models.sparc_parser ^
+--include-package predictor.sparc_predictor ^
+--predictor sparc ^
+--dataset-reader-choice validation ^
+--batch-size 1 ^
+--cuda-device 0 ^
+--output-file %model_file%/%prediction_out_file% ^
+%model_file%/model.tar.gz %validation_out_file
+```
+
+## Demo
+
+You could also host a demo page using the following command using a well-trained archived model (e.g. `checkpoints_sparc/sparc_concat_model/model.tar.gz`):
+
+- Under Linux
+```bash
+export model_file=checkpoints_sparc/sparc_concat_model
+python -m allennlp.service.server_simple \
+    --archive-path ${model_file}/model.tar.gz \
+    --predictor sparc \
+    --include-package predictor.sparc_predictor \
+    --include-package dataset_reader.sparc_reader \
+    --include-package models.sparc_parser \
+    --title "Contextual Semantic Parsing Demo" \
+    --field-name question \
+    --field-name database_id
+```
+- Under Windows
+```cmd
+set model_file=checkpoints_sparc/sparc_concat_model
+python -m allennlp.service.server_simple ^
+    --archive-path %model_file%/model.tar.gz ^
+    --predictor sparc ^
+    --include-package predictor.sparc_predictor ^
+    --include-package dataset_reader.sparc_reader ^
+    --include-package models.sparc_parser ^
+    --title "Contextual Semantic Parsing Demo" ^
+    --field-name question ^
+    --field-name database_id
+```
+
+Once running, you could open the demo page in [http://localhost:8000](http://localhost:8000). The question field accepts an interaction of questions separated by `;`. See the demo page below (only accepts database_id appeared in `tables.json`):
+
+![demo](misc/demo.png)
+
+## Experiment
+
+| Dataset | BERT | Config | Best | Avg | Pretrained_Weights |
+| :---: | :---: |:--- | :---: | :---: | :---: |
+| SParC | No | concat.none.jsonnet | 41.8 | 40.0 | [model.tar.gz](https://github.com/microsoft/ContextualSP/releases/download/sparc.concat/model.tar.gz)|
+| SParC | No | turn.none.jsonnet | 43.6 | 42.4 | [model.tar.gz](https://github.com/microsoft/ContextualSP/releases/download/sparc.turn/model.tar.gz)|
+| SParC | No | none.token.jsonnet | 38.9 | 38.4 | [model.tar.gz](https://github.com/microsoft/ContextualSP/releases/download/sparc.token/model.tar.gz)|
+| SParC | Yes | concat.none.jsonnet | 52.6 | 51.0 |  [model.tar.gz](https://github.com/microsoft/ContextualSP/releases/download/sparc.bert.concat/model.tar.gz)|
+| SParC | Yes | turn.none.jsonnet | 47.0 | 43.0 |  [model.tar.gz](https://github.com/microsoft/ContextualSP/releases/download/sparc.bert.turn/model.tar.gz)|
+| SParC | Yes | none.token.jsonnet | 46.1 | 45.4 |  [model.tar.gz](https://github.com/microsoft/ContextualSP/releases/download/sparc.bert.token/model.tar.gz)|
+| CoSQL | No | concat.none.jsonnet | 33.5 | 32.4 | [model.tar.gz](https://github.com/microsoft/ContextualSP/releases/download/cosql.concat/model.tar.gz)|
+| CoSQL | No | turn.none.jsonnet | 31.9 | 31.3 | [model.tar.gz](https://github.com/microsoft/ContextualSP/releases/download/cosql.turn/model.tar.gz)|
+| CoSQL | No | none.token.jsonnet | 32.8 | 31.9 | [model.tar.gz](https://github.com/microsoft/ContextualSP/releases/download/cosql.token/model.tar.gz)|
+| CoSQL | Yes | concat.none.jsonnet | 41.0 | 40.4 | [model.tar.gz](https://github.com/microsoft/ContextualSP/releases/download/cosql.bert.concat/model.tar.gz)|
+| CoSQL | Yes | turn.none.jsonnet | 39.2 | 38.9 |  [model.tar.gz](https://github.com/microsoft/ContextualSP/releases/download/cosql.bert.turn/model.tar.gz)|
+| CoSQL | Yes | none.token.jsonnet | 42.1 | 41.6 |  [model.tar.gz](https://github.com/microsoft/ContextualSP/releases/download/cosql.bert.token/model.tar.gz)|
+
+## Analysis
+
+We also provide the fine-grained analysis results [here](https://github.com/microsoft/ContextualSP/blob/master/misc/dev_annotaed.tsv) annotated on the SParC validation set. You could either use it in your research work or debug your model in a fine-grained level.
+
+## Question
+
+If you have any question or find any bug, please go ahead and [open an issue](https://github.com/microsoft/ContextualSP/issues). Issues are an acceptable discussion forum as well.
+
+If you want to concat the author, please email: qian DOT liu AT buaa.edu.cn 
+
+## Cite
+
+If you find our code useful, please consider citing our paper:
+
+```
+@inproceedings{qian2020how,
+  title={How Far are We from Effective Context Modeling? An Exploratory Study on Semantic Parsing in Context twitter},
+  author={Qian, Liu and Bei, Chen and Jiaqi, Guo and Jian-Guang, Lou and Bin, Zhou and Dongmei, Zhang},
+  booktitle={IJCAI},
+  year={2020}
+}
+```
+
+
+## Acknowledgement
+
+We will thank the following repos which are very helpful to us.
+
+- [allennlp](https://github.com/allenai/allennlp)
+- [IRNet](https://github.com/microsoft/IRNet)
+- [spider-schema-gnn](https://github.com/benbogin/spider-schema-gnn)
+- [sparc](https://github.com/taoyds/sparc)
+- [editsql](https://github.com/ryanzhumich/editsql)
+
+## Contributing
+
+This project welcomes contributions and suggestions.  Most contributions require you to agree to a
+Contributor License Agreement (CLA) declaring that you have the right to, and actually do, grant us
+the rights to use your contribution. For details, visit https://cla.opensource.microsoft.com.
+
+When you submit a pull request, a CLA bot will automatically determine whether you need to provide
+a CLA and decorate the PR appropriately (e.g., status check, comment). Simply follow the instructions
+provided by the bot. You will only need to do this once across all repos using our CLA.
+
+This project has adopted the [Microsoft Open Source Code of Conduct](https://opensource.microsoft.com/codeofconduct/).
+For more information see the [Code of Conduct FAQ](https://opensource.microsoft.com/codeofconduct/faq/) or
+contact [opencode@microsoft.com](mailto:opencode@microsoft.com) with any additional questions or comments.
+
+## FAQ
+
+**1. allennlp.common.checks.ConfigurationError: 'Serialization directory (checkpoints_sparc/sparc_concat_none_model) already exists and is not empty. Specify --recover to recover training from existing output.'**
+
+*Ans*: It means that there is already a checkpoint model named `checkpoints_sparc/sparc_concat_none_model`. Please add `--recover` option after the train commnd (if you want to resume the model to continue training) or delete the checkpoint model.
+
+**2. FileNotFoundError: [Errno 2] No such file or directory: 'dataset_sparc/train.json'**
+
+*Ans*: Please firstly download datasets and rename them as `dataset_sparc` and `dataset_cosql` following the above instructions.
+
+**3. The GPU Memory is not enough for running experiments under BERT**
+
+*Ans*: The training of this repo is based on batching `interactions` rather than `single sentences`. It means that, even when `batch_size` is set as `1`, one batch contains ~5 NL-SQL pairs (one interaction/dialogue). Therefore, the minimal memory requirement is nearly `17GB` in all settings under BERT.
+
+Considering this, we provide a memory friendly config file `concat.none.mem.jsonnet`. In such a config, data batching is based on natural language sentences rather than interactions. It only needs at least nearly `2GB` when using `batch_size` as `1`.
+
+To reduce memory consumed, you could also consider decreasing `maximum_history_len` hyper-parameter in #L 57 in sparc_reader.py (the default value is `5`). In practise, it also works well under `3` or `4`.